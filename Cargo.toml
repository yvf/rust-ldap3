--- conflicted
+++ resolved
@@ -1,12 +1,7 @@
 [package]
 name = "ldap"
-<<<<<<< HEAD
-version = "0.0.5"
-authors = [ "Dean Davis <dean4devil@chaingamers.com>" ]
-=======
 version = "0.2.0"
 authors = ["Dean Davis <dean4devil@paranoidlabs.org>"]
->>>>>>> e1c3c09d
 
 description = "Pure Rust LDAP Implementation (Not abandonware anymore!)"
 repository = "https://github.com/dequbed/rust-ldap"
